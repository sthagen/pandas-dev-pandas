--- conflicted
+++ resolved
@@ -112,7 +112,6 @@
 
 
 - Bug in numeric index operations of add/sub with Float/Index Index with numpy arrays (:issue:`8608`)
-<<<<<<< HEAD
 
 
 
@@ -136,8 +135,5 @@
 
 
 - Fix ``shape`` attribute for ``MultiIndex`` (:issue:`8609`)
-=======
-- Fix ``shape`` attribute for ``MultiIndex`` (:issue:`8609`)
 - Bug in ``GroupBy`` where a name conflict between the grouper and columns
-  would break ``groupby`` operations (:issue:`7115`, :issue:`8112`)
->>>>>>> fef0f4a8
+  would break ``groupby`` operations (:issue:`7115`, :issue:`8112`)